"""
This program was constructed with the guidance from the demo work of Julien Marrec
https://github.com/jmarrec/OpenStudio_to_EnergyPlusAPI/blob/main/OpenStudio_to_EnergyPlusAPI.ipynb

EnergyPlus Python API 0.2 documentation https://eplus.readthedocs.io/en/stable/
EnergyPlus documentation (EMS Application Guide) https://energyplus.net/documentation
OpenStudio SDK documentation http://nrel.github.io/OpenStudio-user-documentation/
Unmet Hours help forum https://unmethours.com/questions/
"""

import sys
import operator
import datetime

import pandas as pd
import numpy as np


class EmsPy:
    """A meta-class wrapper to the EnergyPlus Python API to simplify/constrain usage for RL-algorithm purposes."""

    available_weather_metrics = [
        'sun_is_up', 'is_raining', 'is_snowing', 'albedo', 'beam_solar', 'diffuse_solar',
        'horizontal_ir', 'liquid_precipitation', 'outdoor_barometric_pressure',
        'outdoor_dew_point', 'outdoor_dry_bulb', 'outdoor_relative_humidity',
        'sky_temperature', 'wind_direction', 'wind_speed'
    ]

    available_timing_metrics = [
        't_actual_date_times', 't_actual_times', 't_current_times', 't_years', 't_months',
        't_days', 't_hours', 't_minutes', 't_datetimes', 'timesteps_zone',
        'timesteps_zone_num', 'callbacks']

    available_calling_points = [
        # Sim Star
        'callback_after_component_get_input',  # 0,   1.a)   @ env period, once, only autosize control
        'callback_end_zone_sizing',  # 1,   1.b)   @ env period, once
        'callback_end_system_sizing',  # 2,   1.c)   @ env period, once
        'callback_unitary_system_sizing',  # 3,   1.c.1) @ env period,
        'callback_begin_new_environment',  # 4,   2)     @ start env, 1
        'callback_after_new_environment_warmup_complete',  # 5,   3.a)   @ evn post warmup, 1
        # Beginning of Zone Timestep
        'callback_begin_zone_timestep_before_set_current_weather',  # 6,   3.b)   @ zone ts start
        'callback_begin_zone_timestep_before_init_heat_balance',  # 7,   3.c)   @ zone ts
        'callback_begin_zone_timestep_after_init_heat_balance',  # 8,   3.d)   @ zone ts
        # Zone Load "Predictor" / "Corrector
        'callback_begin_system_timestep_before_predictor',
        # 9*,  ?.?)   # TODO zone or sys ts, discrepancy in API and EMS documentation (TEST)
        'callback_after_predictor_before_hvac_managers',  # 10, 4.a)  @ zone ts, predictor EMS overwrite by managers
        'callback_after_predictor_after_hvac_managers',  # 11, 4.b)  @ zone ts, EMS overwrite managers
        # HVAC Iteration Loop (System Timestep)
        'callback_inside_system_iteration_loop',  # 12,  5.a) @ sys start, HVAC loop
        'callback_end_system_timestep_before_hvac_reporting',  # 13,  5.b) @ sys ts, HVAC loop
        'callback_end_system_timestep_after_hvac_reporting',  # 14,  5.c) @ sys ts, HVAC loop
        # End of Zone Timestep
        'callback_end_zone_timestep_before_zone_reporting',  # 15,  6.a) @ zone ts final
        'callback_end_zone_timestep_after_zone_reporting',  # 16,  6.b) @ zone ts end
        # Misc.
        '_callback_register_external_hvac_manager',  # 17,  (placeholder, not well supported as of 9.5)
        'callback_message',  # 18,  @ stdout, misc.
        'callback_progress'  # 19,  @ end of day, misc.
    ]

    def __init__(self, ep_path: str, ep_idf_to_run: str, timesteps: int,
                 tc_var: dict, tc_intvar: dict, tc_meter: dict, tc_actuator: dict, tc_weather: dict):
        """
        Establish connection to EnergyPlusAPI and initializes desired EMS sensors, actuators, and weather data.

        This instantiation will implement the meta-class functionality - various handle and data list attributes will
        be created based on the user's input of Table of Contents (ToCs, or 'tc') of desired EMS sensors, actuators,
        and weather data. Understanding what sensors and actuators are available, and how they are labeled, requires a
        reasonably good understanding of your EnergyPlus model and its .idf file, as well as the .edd and .rdd output
        files. Other functionality of the EnergyPlusAPI, not provided by this simplified class, may also be accessed
        directly through the .pyapi pointer.

        :param ep_path: absolute path to EnergyPlus download directory in user's file system
        :param ep_idf_to_run: absolute/relative path to EnergyPlus building energy model to be simulated, .idf file
        :param timesteps: number of timesteps per hour set in EnergyPlus model .idf file
        :param tc_var: ToC dict of desired output Variables, with each EMS object provided as
        'user_var_name': ['variable_name', 'variable_key'] within the dict
        :param tc_intvar: ToC dict of desired Internal Variables (static), with each object provided as
        'user_var_name': ['variable_type', 'variable_key'] within the dict
        :param tc_meter: ToC dict of desired Meters, with each object provided as
        'user_var_name': 'meter_name' within the dict
        :param tc_actuator: ToC dict of desired EMS Actuators, with each object provided as
        'user_var_name': ['component_type', 'control_type', 'actuator_key'] within the dict
        :param tc_weather: ToC dict of desired weather types, with each object provided as
        'user_var_name': 'weather_metric' within the dict - see list of available weather metrics. Any such weather
         metric can also be called directly for Today / Tomorrow for a given hour and timestep, if desired.
        """

        self.ep_path = ep_path
        sys.path.insert(0, ep_path)  # set path to E+
        import pyenergyplus.api
        from pyenergyplus.api import EnergyPlusAPI

        self.pyapi = pyenergyplus.api
        self.api = EnergyPlusAPI()  # instantiation of Python EMS API

        # instance important
        self.state = self._new_state()
        self.idf_file = ep_idf_to_run  # E+ idf file to simulation

        # Table of Contents for EMS sensors, actuators. & weather
        self.tc_var = tc_var
        self.tc_intvar = tc_intvar
        self.tc_meter = tc_meter
        self.tc_actuator = tc_actuator
        self.tc_weather = tc_weather

        # dataframe elements
        self.df_count = 0
        self.df_custom_dict = {}  # key = custom_dict_name, val = ([ems_data_list], 'calling_point', update freq)
        self.df_var = None
        self.df_intvar = None
        self.df_meter = None
        self.df_actuator = None
        self.df_weather = None
        self.custom_dataframes_initialized = False
        self.default_dfs_tracked = True  # dictate whether or not standard dfs are created each sim
        self.default_dfs_reset = False  # trigger to reinitialize dfs, #TODO how to track over n consecutive simulations

        # summary dicts and lists
        self.ems_names_master_list = self.available_timing_metrics[:]  # keeps track of all user & default EMS var names
        self.ems_type_dict = {}  # keep track of EMS metric names and associated EMS type, quick lookup
        self.ems_num_dict = {}  # keep track of EMS categories and num of vars for each tracked
        self.ems_current_data_dict = {}  # collection of all ems metrics (keys) and their current values (val)
        self.calling_point_callback_dict = {}  # links cp to callback fxn & its needed args

        # create attributes of sensor and actuator .idf handles and data arrays
        self._init_ems_handles_and_data()  # creates ems_handle = int & ems_data = [] attributes, and variable counts
        self.got_ems_handles = False
        self.static_vars_obtained = False  # static (internal) variables, gather once
        # create attributes for weather
        self._init_weather_data()  # creates weather_data = [] attribute, useful for present/prior weather data tracking

        # timing data
        self.t_actual_date_times = []
        self.t_actual_times = []
        self.t_current_times = []
        self.t_years = []
        self.t_months = []
        self.t_days = []
        self.t_hours = []
        self.t_minutes = []
        self.t_datetimes = []
        self.t_holiday_index = []
        # timestep
        self.timestep_input = timesteps
        self.timesteps_zone_num = []
        self.timestep_zone_num_current = 0  # fluctuate from 1 to # of timesteps/hour
        self.timestep_total_count = 0  # cnt for entire simulation
        self.timestep_per_hour = None  # sim timesteps per hour, initialized later
        self.timestep_period = None  # minute duration of each timestep of simulation, initialized later
        self.timestep_params_initialized = False

        # callback data
        self.callback_calling_points = []
        self.callbacks_count = []
        self.callback_current_count = 0

        # reward data  # TODO does this have to be handled by this class?
        self.rewards_created = False
        self.rewards_multi = False
        self.rewards = []
        self.reward_current = None
        self.rewards_cnt = None

        # simulation data
        self._actuators_used_set = set()  # keep track of what EMS actuators are actually actuated
        self.simulation_success = 1  # 1 fail, 0 success

        print('\n*NOTE: Simulation emspy class and instance created!')

    def _init_ems_handles_and_data(self):
        """
        Creates and initializes the necessary instance attributes for all EMS sensors/actuators given by the user.

        This will initialize data list and EMS handle attributes to the proper Null value for each EMS variable,
        internal variable, meter, and actuator as outlined by the user in their respective EMS Table of Content(s).
        All of these attributes need to be initialized for later use, using the 'variable name' of the object in the
        first element of each ToC element. 'handle_' and 'data_' will be prefixed to the given name to further specify
        the created attribute. 'setpoint_' will prefix actuators to track their user input setpoints.

        This will also update the EMS dictionary which tracks which EMS variable types are in use and how many for each
        category. This dictionary attribute is used elsewhere for quick data fetching.
        """
        # set attribute handle names and data arrays given by user to None
        ems_types = ['var', 'intvar', 'meter', 'actuator']
        for ems_type in ems_types:
            ems_tc = getattr(self, 'tc_' + ems_type)
            if ems_tc is not None and ems_tc:  # catch 'None' and '{}' input for TC:
                for ems_name in ems_tc:  # iterate through EMS key names
                    if ems_name in self.ems_names_master_list:  # check duplicate input
                        raise ValueError(f'ERROR: EMS metric user-defined names must be unique, '
                                         f'{ems_name}({self.ems_type_dict[ems_name]}) != {ems_name}({ems_type})')
                    setattr(self, 'handle_' + ems_type + '_' + ems_name, None)  # real handle found at runtime
                    setattr(self, 'data_' + ems_type + '_' + ems_name, [])  # init as empty list
                    if ems_type == 'actuator':  # handle associated actuator setpoints
                        setpoint_name = 'setpoint_' + ems_name
                        setattr(self, 'data_' + setpoint_name, [])
                        self.ems_type_dict[setpoint_name] = 'setpoint'
                        self.ems_names_master_list.append(setpoint_name)
                    self.ems_type_dict[ems_name] = ems_type
                    self.ems_names_master_list.append(ems_name)  # all ems metrics collected
                self.ems_num_dict[ems_type] = len(ems_tc)  # num of metrics per ems category
                self.df_count += 1  # 1 default df per ems_type
        # automatically handle all available timing data dict type
        for t in self.available_timing_metrics:
            self.ems_type_dict[t] = 'time'

    def _init_weather_data(self):
        """Creates and initializes the necessary instance attributes given by the user for present weather metrics."""

        if self.tc_weather is not None and self.tc_weather:  # catch 'None' and '{}' input for Weather TC
            # verify provided weather ToC is accurate/acceptable
            for weather_name, weather_metric in self.tc_weather.items():
                if weather_metric not in EmsPy.available_weather_metrics:
                    raise Exception(f'ERROR: [{weather_metric}] weather metric is misspelled or not provided by'
                                    f' EnergyPlusAPI.')
                if weather_name in self.ems_names_master_list:
                    raise ValueError(f'ERROR: EMS metric user-defined names must be unique, '
                                     f'{weather_name}({self.ems_type_dict[weather_name]}) != {weather_name}(weather)')
                setattr(self, 'data_weather_' + weather_name, [])
                self.ems_names_master_list.append(weather_name)
                self.ems_type_dict[weather_name] = 'weather'
            self.ems_num_dict['weather'] = len(self.tc_weather)
            self.df_count += 1

    def _init_timestep(self) -> int:
        """This function is used to fetch the timestep input from the IDF model & verify with user input."""

        # returns fractional hour, convert to timestep/hr
        try:
            # TODO determine robustness of the api.exchange function - IT IS NOT (20 defaults to 60 etc)
            timestep = int(1 // self.api.exchange.zone_time_step(self.state))
            available_timesteps = [1, 2, 3, 4, 5, 6, 10, 12, 15, 20, 30, 60]
            if timestep in available_timesteps:
                if timestep != self.timestep_input:
                    # TODO add traceback
                    raise SystemExit(f'User input timestep [{self.timestep_input}] must equal the model timestep '
                                     f'of [{timestep}]. Please check your IDF.\nAvailable timesteps are '
                                     f'{available_timesteps}')
                self.timestep_period = 60 // timestep
                self.timestep_per_hour = timestep
                print(f'\n*NOTE: Your simulation timestep period is {self.timestep_period} minutes @ {timestep}'
                      f' timestep(s) an hour.\n')
                self.timestep_params_initialized = True
                return timestep
        except ZeroDivisionError:
            pass

    def _init_reward(self, reward):
        """This sets the reward attributes to the needs set by user."""

        # attribute creation
        if not self.rewards_created:  # first iteration, do once
            try:  # multi obj rewards
                self.rewards_cnt = len(reward)
                self.rewards_multi = True
                self.rewards = [[] for _ in range(self.rewards_cnt)]
            except TypeError:  # catch single reward, no length
                self.rewards_cnt = 1
                self.rewards = []
            self.rewards_created = True
            self.reward_current = [0] * self.rewards_cnt

    def _set_ems_handles(self):
        """Gets and reassigns the gathered sensor/actuators handles to their according _handle instance attribute."""

        ems_types = ['var', 'intvar', 'meter', 'actuator']
        for ems_type in ems_types:
            ems_tc = getattr(self, 'tc_' + ems_type)
            if ems_tc is not None:
                for name, handle_inputs in ems_tc.items():
                    setattr(self, 'handle_' + ems_type + '_' + name, self._get_handle(ems_type, handle_inputs))
        print('\n*NOTE: Got all EMS handles.\n')

    def _get_handle(self, ems_type: str, ems_obj_details):
        """
        Returns the EMS object handle to be used as its ID for calling functions on it in the running simulation.

        :param ems_type: The EMS object type (variable, internal variable, meter, actuator)
        :param ems_obj_details: The specific object details provided by the user to attain the handle
        """
        state = self.state
        datax = self.api.exchange
        try:
            handle = ""
            if ems_type == 'var':
                handle = datax.get_variable_handle(state,
                                                   ems_obj_details[0],  # var name
                                                   ems_obj_details[1])  # var key
            elif ems_type == 'intvar':
                handle = datax.get_internal_variable_handle(state,
                                                            ems_obj_details[0],  # int var name
                                                            ems_obj_details[1])  # int var key
            elif ems_type == 'meter':
                handle = datax.get_meter_handle(state,
                                                ems_obj_details)  # meter name
            elif ems_type == 'actuator':
                handle = datax.get_actuator_handle(state,
                                                   ems_obj_details[0],  # component type
                                                   ems_obj_details[1],  # control type
                                                   ems_obj_details[2])  # actuator key
            # catch error handling by EMS E+
            if handle == -1:
                raise Exception(f'ERROR: [{str(ems_obj_details)}]: The EMS sensor/actuator handle could not be '
                                'found. Please consult the .idf and/or your ToC for accuracy')
            else:
                return handle
        except IndexError:
            raise IndexError(f'ERROR: [{str(ems_obj_details)}]: This [{ems_type}] object does not have all the '
                             f'required fields to get the EMS handle. Check the API documentation.')

    def _update_time(self):
        """Updates all time-keeping and simulation timestep attributes of running simulation."""

        # simplify repetition
        state = self.state
        datax = self.api.exchange

        # gather data
        year = datax.year(state)
        month = datax.month(state)
        day = datax.day_of_month(state)
        hour = datax.hour(state)
        minute = datax.minutes(state)
        timestep_zone_num = datax.zone_time_step_number(state)

        # set, append
        self.t_actual_date_times.append(datax.actual_date_time(state))
        self.t_actual_times.append(datax.actual_time(state))
        self.t_current_times.append(datax.current_time(state))
        self.t_years.append(year)
        self.t_months.append(month)
        self.t_days.append(day)
        self.t_hours.append(hour)
        self.t_minutes.append(minute)
        # holiday
        self.t_holiday_index.append(datax.holiday_index(state))  # 1 holiday, 0 no
        # timesteps
        self.timesteps_zone_num.append(timestep_zone_num)
        self.timestep_zone_num_current = timestep_zone_num

        # manage datetime tracking
        timedelta = datetime.timedelta()
        if hour >= 24.0:
            hour = 23.0
            timedelta += datetime.timedelta(hours=1)
        if minute >= 60.0:
            minute = 59
            timedelta += datetime.timedelta(minutes=1)
        # time keeping dataframe management
        dt = datetime.datetime(year=year, month=month, day=day, hour=hour, minute=minute)
        dt += timedelta
        self.t_datetimes.append(dt)
        self.ems_current_data_dict['Datetime'] = dt  # TODO not used

        # timesteps total
        if len(self.t_datetimes) < 2 or \
                self.t_datetimes[-1] != self.t_datetimes[-2] or self.timesteps_zone_num[-1] != self.timesteps_zone_num[
            -2]:
            # verify new timestep if current & previous timestep num and datetime are different
            self.timestep_total_count += 1

    def _update_ems_data_attributes(self, ems_type: str, ems_name: str, data_val: float):
        """Helper function to update EMS attributes with current values."""

        getattr(self, 'data_' + ems_type + '_' + ems_name).append(data_val)
        self.ems_current_data_dict[ems_name] = data_val

    def _update_ems_and_weather_vals(self, ems_metrics_list: list):
        """Fetches and updates given sensor/actuator/weather values to data lists/dicts from running simulation."""

        # TODO how to handle user-specified TIMING updates separate from state, right now they are joint
        # specific data exchange API function calls
        datax = self.api.exchange
        ems_datax_func = {'var': datax.get_variable_value,
                          'intvar': datax.get_internal_variable_value,
                          'meter': datax.get_meter_value,
                          'actuator': datax.get_actuator_value}

        for ems_name in ems_metrics_list:
            ems_type = self.ems_type_dict[ems_name]
            # SKIP time and setpoint updates, each have their OWN updates
            if ems_type == 'time' or ems_type == 'setpoint':
                continue
            if ems_type == 'weather':
                data_i = self._get_weather([ems_name], 'today', self.t_hours[-1], self.timestep_zone_num_current)
            elif ems_type == 'intvar':  # internal(static) vars updated ONCE, separately
                if not self.static_vars_obtained:
                    data_i = ems_datax_func[ems_type](self.state, getattr(self, 'handle_' + ems_type + '_' + ems_name))
                    self.static_vars_obtained = True
            else:  # rest: var, meter, actuator
                # get data from E+ sim
                data_i = ems_datax_func[ems_type](self.state, getattr(self, 'handle_' + ems_type + '_' + ems_name))

            # store data in obj attributes
            self._update_ems_data_attributes(ems_type, ems_name, data_i)

    def _update_reward(self, reward):
        """ Updates attributes related to the reward. Works for single-obj(scalar) and multi-obj(vector) reward fxns."""

        # handle single vs multi reward together
        if self.rewards_multi:
            rewards = []  # init for multi
        else:
            reward = [reward]  # need to make single val iterable

        for reward_i in reward:
            if not np.isscalar(reward_i):
                raise TypeError(f'ERROR: Reward returned from the observation function, [{reward_i}] must be of'
                                f' type float or int.')
            else:
                if self.rewards_multi:
                    rewards.append(reward_i)  # [[r11, r12, r13], [r21, r22, r23], ...]
                else:
                    rewards = reward_i  # single reward
        # reward data update
        self.rewards.append(rewards)
        self.reward_current = rewards

    def _get_weather(self, weather_metrics: list, when: str, hour: int, zone_ts: int) -> list:
        """
        Gets desired weather metric data for a given hour and zone timestep, either for today or tomorrow in simulation.

        :param weather_metrics: the weather metrics to call from E+ API, only specific fields from ToC are granted
        :param when: the day in question, 'today' or 'tomorrow', relative to current simulation time
        :param hour: the hour of the day to call the weather value
        :param zone_ts: the zone timestep of the given hour to call the weather value
        :return: list of updated weather data in order of weather_metrics input list
        """
        # input error handling
        if not (when == 'today' or when == 'tomorrow'):
            raise Exception('ERROR: Weather data must either be called from sometime today or tomorrow relative to'
                            ' current simulation timestep.')
        if hour > 23 or hour < 0:
<<<<<<< HEAD
            raise Exception('ERROR: The hour of the day cannot exceed 24 or be less than 0')
=======
            raise Exception('ERROR: The hour of the day cannot exceed 23 or be less than 0')
>>>>>>> 01984a9b
        try:
            if zone_ts > self.timestep_per_hour:
                raise Exception(f'ERROR: The desired weather forecast timestep, [{zone_ts}] cannot exceed the subhourly'
                                f' simulation timestep frequency set for the model, [{self.timestep_per_hour}].')
        except TypeError:
            # catch error ONLY during design days when timestep has not been initialized yet
            # TODO is this needed?
            pass

        # fetch weather
        weather_data = []
        for weather_name in weather_metrics:
            # input error handling
            if weather_name not in self.tc_weather:
                raise Exception(f'ERROR: Invalid weather metric [{weather_name}] given. Please see your weather ToC for'
                                ' available weather metrics.')

            weather_metric = self.tc_weather[weather_name]
            # sun weather type is unique to rest, doesn't follow consistent naming system
            if weather_metric != 'sun_is_up':
                weather_data.append(getattr(self.api.exchange, when + '_weather_' + weather_metric + '_at_time') \
                                        (self.state, hour, zone_ts))
            elif weather_metric == 'sun_is_up':
                weather_data.append(self.api.exchange.sun_is_up(self.state))

        if len(weather_metrics) == 1:  # single metric
            return weather_data[0]
        else:
            return weather_data

    def _actuate(self, actuator_handle: str, actuator_val):
        """Sets value of a specific actuator in running simulation, or relinquishes control back to EnergyPlus."""

        # use None to relinquish control
        # TODO should I handle out-of-range actuator values??? (can this be managed with auto internal var lookup?)
        if actuator_val is None:
            self.api.exchange.reset_actuator(self.state, actuator_handle)  # return actuator control to EnergyPlus
        else:
            self.api.exchange.set_actuator_value(self.state, actuator_handle, actuator_val)

    def _actuate_from_list(self, calling_point: str, actuator_setpoint_dict: dict):
        """
        This iterates through list of actuator name and value setpoint pairs to be set in simulation.

        CAUTION: Actuation functions written by user must return an actuator_name(key)-value pair dictionary

        :param calling_point: only used for error output message to user
        :param actuator_setpoint_dict: dict of actuator name keys (str) & associated setpoint val. A setpoint of None
        returns control back to EnergyPlus from EMS
        """
        if actuator_setpoint_dict is not None:  # in case some 'actuation functions' does not actually act
            for actuator_name, actuator_setpoint in actuator_setpoint_dict.items():
                if actuator_name not in self.tc_actuator:  # TODO only do this once, @ the proper place and point
                    raise Exception(f'ERROR: Either this actuator [{actuator_name}] is not tracked, or misspelled.'
                                    f' Check your Actuator ToC.')
                # actuate and update data tracking
                actuator_handle = getattr(self, 'handle_actuator_' + actuator_name)
                self._actuate(actuator_handle, actuator_setpoint)
                self._actuators_used_set.add(actuator_name)  # to keep track of what actuators from TC are actually used
                # update SETPOINT value of actuators
                getattr(self, 'data_setpoint_' + actuator_name).append(actuator_setpoint)
        else:
            print(f'\n*NOTE: No actuators/values defined for actuation function at calling point [{calling_point}],'
                  f' timestep [{self.timestep_zone_num_current}]\n')

    def _enclosing_callback(self, calling_point: str, observation_fxn, actuation_fxn,
                            update_state: bool = False,
                            update_observation_frequency: int = 1,
                            update_actuation_frequency: int = 1,
                            observation_function_kwargs: dict = None,
                            actuation_function_kwargs: dict = None
                            ):
        """
        Decorates the main callback function to set the user-defined calling point and set timing and data params.

        :param calling_point: the calling point at which the callback function will be called during simulation runtime
        :param observation_fxn: the user defined observation function to be called at runtime calling point and desired
        timestep frequency
        :param actuation_fxn: the user defined actuation function to be called at runtime calling point and desired
        timestep frequency
        :param update_state: whether EMS and time/timestep data should be updated from simulation for this calling point
        :param update_observation_frequency: the number of zone timesteps per running the observation function
        :param update_actuation_frequency: the number of zone timesteps per updating the actuators from the actuation
        function
        :param observation_function_kwargs: a dictionary to be fixed input to your observation function as **kwargs.
        **kwargs must be in your passed observation function to use, otherwise leave as None
        :param actuation_function_kwargs: a dictionary to be fixed input to your actuation function as **kwargs.
        **kwargs must be in your passed actuation function to use, otherwise leave as None
        """

        def _callback_function(state_arg):
            """
            The callback function passed to the running EnergyPlus simulation, this commands the runtime interaction.

            :param state_arg: NOT USED by this class - passed to and used internally by EnergyPlus simulation
            """

            # CALLBACK INIT
            # get EMS handles ONCE
            if not self.got_ems_handles:
                # verify ems objects are ready for access, skip until
                if not self.api.exchange.api_data_fully_ready(state_arg):
                    return
                self._set_ems_handles()
                self.got_ems_handles = True
            # skip callback IF simulation in WARMUP
            if self.api.exchange.warmup_flag(state_arg):
                return
            # init Timestep params ONCE, after warmup and EMS handles
            if not self.timestep_params_initialized:
                self._init_timestep()

            # HANDLE SYSTEM TIMESTEP ITERATIONS
            # get current timestep via API for update frequency
            self.timestep_zone_num_current = self.api.exchange.zone_time_step_number(state_arg)
            current_timestep = self.timestep_zone_num_current  # preserve for callback # TODO implement

            # TODO verify this is proper way to prevent sub-timestep callbacks, make separate function
            # FAIL with multiple CPs since they share timesteps
            # catch and skip sub-timestep callbacks, when the timestep num is the same as before
            try:
                if self.timesteps_zone_num[-1] == self.timestep_zone_num_current:
                    # verify with (timestep/hr) * (24 hrs) * (# of days of sim) == data/df length
                    # print('-- Sub-Timestep Callback --')
                    # return  # skip callback
                    pass
            except IndexError:
                pass  # catch first iter when no data available

            # -- STATE UPDATE & OBSERVATION --
            if update_state:
                # update & append simulation data
                self._update_time()  # note timing update is first
                self._update_ems_and_weather_vals(self.ems_names_master_list)  # update sensor/actuator/weather/ vals
                self.callback_calling_points.append(calling_point)
                # run user-defined agent state update function
                if observation_fxn is not None and self.timestep_zone_num_current % update_observation_frequency == 0:
                    # execute user's state/reward observation
                    if observation_function_kwargs:
                        # with kwargs
                        reward = observation_fxn(**observation_function_kwargs)
                    else:
                        # w/out kwargs
                        reward = observation_fxn()

                    if reward is not None:  # reward returned
                        if not self.rewards_created:
                            self._init_reward(reward)
                        self._update_reward(reward)

            # -- ACTION UPDATE --
            if actuation_fxn is not None and self.timestep_zone_num_current % update_actuation_frequency == 0:
                # execute user's actuation function
                if actuation_function_kwargs:
                    # with kwargs
                    self._actuate_from_list(calling_point, actuation_fxn(**actuation_function_kwargs))
                else:
                    # w/out kwargs
                    self._actuate_from_list(calling_point, actuation_fxn())

            # -- INIT/UPDATE CUSTOM DFS --
            # Init
            if not self.custom_dataframes_initialized:
                # TODO what if simulation loops without new instance, data overload (auto-clear in run fxn?)
                self._init_custom_dataframe_dict()
                self.custom_dataframes_initialized = True
            # Update
            self._update_custom_dataframe_dicts(calling_point)

            # -- UPDATE DATA --
            # callback count
            self.callback_current_count += 1
            self.callbacks_count.append(self.callback_current_count)

        return _callback_function

    def _init_calling_points_and_callback_functions(self):
        """This iterates through the Calling Point Dict{} to set runtime calling points with actuation functions."""

        update_state_callback = False
        update_cp_list = []
        for calling_key in self.calling_point_callback_dict:
            # check if user-specified calling point is correct and available
            if calling_key not in self.available_calling_points:
                raise Exception(f'ERROR: The calling point [{calling_key}] is not a valid calling point. Please see'
                                f' the Python API 0.2 documentation and available calling point list: '
                                f'emspy.available_calling_points class attribute.')
            else:
                # unpack observation & actuation fxns and callback fxn arguments
                observation_fxn, actuation_fxn, update_state, update_observation_freq, update_act_freq, \
                observation_fxn_kwargs, actuation_fxn_kwargs = self.calling_point_callback_dict[calling_key]

                # verify only one EMS update per timestep is advised
                if update_state:
                    update_cp_list.append(calling_key)
                    if update_state_callback:
                        print(f'*WARNING: You are updating your entire EMS state multiple times a timestep, '
                              f'at calling points [{update_cp_list}]. Only once is advised.')
                    update_state_callback = True

                # via API, establish calling points at runtime and create/pass its custom callback function
                getattr(self.api.runtime, calling_key)(self.state, self._enclosing_callback(calling_key,
                                                                                            observation_fxn,
                                                                                            actuation_fxn,
                                                                                            update_state,
                                                                                            update_observation_freq,
                                                                                            update_act_freq,
                                                                                            observation_fxn_kwargs,
                                                                                            actuation_fxn_kwargs))

                # report message summary to user
                actuation_msg = 'Yes' if actuation_fxn is not None else 'No'
                observation_msg = 'Yes' if observation_fxn is not None else 'No'
                print(f'\n*NOTE: Callback Function Summary:'
                      f'\n\t\t\t- Calling Point [{calling_key}]'
                      f'\n\t\t\t- Observation: [{observation_msg}]'
                      f'\n\t\t\t- Actuation: [{actuation_msg}]'
                      f'\n\t\t\t- State Update: [{update_state}]'
                      f'\n\t\t\t- State Update Freq: [{update_observation_freq}]'
                      f'\n\t\t\t- Action Update Freq: [{update_act_freq}]')

    def _create_default_dataframes(self):
        """
        Creates default dataframes for each EMS data list, for each EMS category (and rewards if included in sim).
        """

        if not self.ems_num_dict:
            return  # no ems dicts created, very unlikely
        for ems_type in self.ems_num_dict:
            ems_df_dict = {'Datetime': self.t_datetimes, 'Timestep': self.timesteps_zone_num,
                           'Calling Point': self.callback_calling_points}  # index columns
            for ems_name in getattr(self, 'tc_' + ems_type):
                ems_data_list_name = 'data_' + ems_type + '_' + ems_name
                try:
                    ems_df_dict[ems_name] = getattr(self, ems_data_list_name)
                except AttributeError:
                    pass  # ignore unused actuators
            # create default df
            df_name = 'df_' + ems_type
            setattr(self, df_name, pd.DataFrame.from_dict(ems_df_dict))

        # manage rewards separately, since not standard EMS metrics
        if self.rewards:
            col_names = ['reward']  # single reward
            if self.rewards_multi:
                col_names = []
                for n in range(self.rewards_cnt):
                    col_names.append('reward' + str(n + 1))
            self.df_reward = pd.DataFrame(self.rewards, columns=col_names)

            # TODO figure out why these are here at the start
            # self.df_reward = self.df_reward.dropna()  # drop NA vals

            len_rewards = len(self.rewards)
            len_datetimes = len(self.t_datetimes)
            if len_rewards != len_datetimes:  # IF reward returned less frequently than state updates
                index_list = list(range(0, len_datetimes, len_datetimes // len_rewards))
                # Get other data at specific intervals of when reward was captured
                t_datetimes = list(operator.itemgetter(*index_list)(self.t_datetimes))
                timesteps_zone_num = list(operator.itemgetter(*index_list)(self.timesteps_zone_num))
                callback_calling_points = list(operator.itemgetter(*index_list)(self.callback_calling_points))
            else:
                t_datetimes = self.t_datetimes
                timesteps_zone_num = self.timesteps_zone_num
                callback_calling_points = self.callback_calling_points

            self.df_reward['Datetime'] = t_datetimes
            self.df_reward['Timestep'] = timesteps_zone_num
            self.df_reward['Calling Point'] = callback_calling_points

    def _init_custom_dataframe_dict(self):
        """Initializes custom EMS metric dataframes attributes at specific calling points & frequencies."""

        # add to dataframe  to fetch & track data during sim
        for df_name in self.df_custom_dict:
            ems_metrics, calling_point, update_freq = self.df_custom_dict[df_name]
            self.df_count += 1
            if calling_point not in self.calling_point_callback_dict:
                raise Exception(f'ERROR: Invalid Calling Point name [{calling_point}].\nSee your declared available'
                                f' calling points {self.calling_point_callback_dict.keys()}.')
            # metric names must align with the EMS metric names assigned in var, intvar, meters, actuators, weather ToC
            ems_custom_dict = {'Datetime': [], 'Timestep': []}
            # handle reward tracking
            if self.rewards:
                is_reward = 'rewards'
            else:
                is_reward = ''
            for metric in ems_metrics:
                # verify proper input
                if metric not in self.ems_names_master_list + [is_reward]:
                    raise Exception(f'ERROR: Incorrect EMS metric name, [{metric}], was entered for custom '
                                    f'dataframes.')
                # unused actuators
                if metric in self.tc_actuator and metric not in self._actuators_used_set:
                    raise Exception('ERROR: The EMS actuator [{metric}] was not by user and has no data to track.')
                # create dict to collect data for pandas dataframe
                if metric == 'rewards' and self.rewards_multi:  # multiple reward
                    for i in range(self.rewards_cnt):
                        metric = 'reward' + str(i + 1)  # reward#, 1-n
                        ems_custom_dict[metric] = []
                else:
                    ems_custom_dict[metric] = []  # single reward, all else EMS
            # update custom df tracking list
            self.df_custom_dict[df_name][0] = ems_custom_dict

    def _update_custom_dataframe_dicts(self, calling_point):
        """Updates dataframe data based on desired calling point, timestep frequency, and specific ems vars."""

        # TODO handle redundant data collection when cp & freq are identical to default (may not always be applicable)
        if not self.df_custom_dict:
            return  # no custom dicts created
        # iterate through and update all default and user-defined dataframes
        for df_name in self.df_custom_dict:
            ems_dict, cp, update_freq = self.df_custom_dict[df_name]  # unpack value
            if cp is calling_point and self.timestep_zone_num_current % update_freq == 0:
                reward_index = 0  # TODO make independent of perfect order of reward, make robust to reward name int
                for ems_name in ems_dict:
                    # get most recent data point
                    if ems_name == 'Datetime':
                        data_i = self.t_datetimes[-1]
                    elif ems_name == 'Timestep':
                        data_i = self.timesteps_zone_num[-1]
                    elif 'reward' in ems_name:
                        if self.rewards_multi:
                            data_i = self.rewards[-1][reward_index]  # extra ith reward of most recent reward
                            reward_index += 1
                        else:
                            data_i = self.rewards[-1]
                    else:
                        # normal ems types
                        ems_type = self._get_ems_type(ems_name)
                        if ems_type == 'setpoint':  # actuator setpoints
                            data_list_name = 'data_' + ems_name  # setpoint is redundant, user must input themselves
                        else:  # all other
                            data_list_name = 'data_' + ems_type + '_' + ems_name
                        data_i = getattr(self, data_list_name)[-1]

                    # append to dict list
                    self.df_custom_dict[df_name][0][ems_name].append(data_i)

    def _create_custom_dataframes(self):
        """Creates custom dataframes for specifically tracked ems data list, for each ems category."""

        if not self.df_custom_dict:
            print('*NOTE: No custom dataframes created.')
            return  # no ems dicts created
        for df_name in self.df_custom_dict:
            ems_dict, _, _ = self.df_custom_dict[df_name]
            setattr(self, df_name, pd.DataFrame.from_dict(ems_dict))
        print('* * * Custom DF Done * * *')

    def _get_ems_type(self, ems_metric: str):
        """ Returns EMS (var, intvar, meter, actuator, weather) or time type string for a given ems metric variable."""

        return self.ems_type_dict[ems_metric]  # used to create attribute var names 'data_' + type

    def _post_process_data(self):
        """Handles various cleanup of data after the simulation has ran, necessary for certain features.

        1): All unused actuators & their meta-data is removed from the class, and reported to the user
        2): ...
        """

        # (1) remove data of unused actuators, if applicable
        if self.tc_actuator:
            unused_actuators = []
            for actuator_name in self.tc_actuator:
                if actuator_name not in self._actuators_used_set:
                    print(f"*NOTE: The actuator [{actuator_name}] was not used by EMS to actuator. Their EMS tracked "
                          f"null data attributes will be removed.")
                    # remove their data attributes
                    delattr(self, 'data_actuator_' + actuator_name)
                    unused_actuators.append(actuator_name)
            # update EMS actuator number dictionary - relates to default DF creation,
            original_num = self.ems_num_dict['actuator']
            updated_num = original_num - len(unused_actuators)
            # report to user
            if updated_num == 0:  # last actuator left
                self.ems_num_dict.pop('actuator')
                print(f'*NOTE: No EMS actuators of [{original_num}] were used, all have been removed from your '
                      f'simulation object.')
            else:
                self.ems_num_dict['actuator'] = updated_num
                print(f'*NOTE: [{updated_num}] of [{original_num}] actuators were used in this simulation.')

    def _user_input_check(self):
        """Iterates through a pre-check to make sure all user input is valid and that this class was used properly.
        Warning:
            1) Check if calling point dictionary was instantiated by user
        Error:
            1)...
        """

        # TODO create function that checks if all user-input attributes has been specified and add help directions
        # warnings
        if not self.calling_point_callback_dict:
            print('\n*WARNING: No calling points or callback actuation/observation functions were initialized.'
                  'Will just run simulation!\n')
        # TODO detrimental errors

    def _new_state(self):
        """Creates & returns a new state instance that's required to pass into EnergyPlus Runtime API function calls."""

        return self.api.state_manager.new_state()

    def reset_state(self):
        """Resets the state instance of a simulation per EnergyPlus State API documentation."""

        self.api.state_manager.reset_state(self.state)

    def delete_state(self):
        """Deletes the existing state instance."""

        self.api.state_manager.delete_state(self.state)

    def run_simulation(self, weather_file: str):
        """This runs the EnergyPlus simulation and RL experiment."""

        # check valid input by user
        self._user_input_check()

        # create callback function(s) and link with calling point(s), if applicable
        if self.calling_point_callback_dict:
            self._init_calling_points_and_callback_functions()

        # RUN SIMULATION
        print('\n* * * Running E+ Simulation * * *\n')
        self.simulation_success = self.api.runtime.run_energyplus(self.state, ['-w', weather_file, '-d', 'out',
                                                                               self.idf_file])  # cmd line args
        if self.simulation_success != 0:
            print('\n* * * Simulation FAILED * * *\n')
        # simulation successful
        else:
            print('\n* * * Simulation Done * * *')
            self._post_process_data()
            # create default and custom ems pandas df's after simulation complete
            if self.default_dfs_tracked:
                self._create_default_dataframes()
                print('* * * Default DF Creation Done * * *')
            self._create_custom_dataframes()<|MERGE_RESOLUTION|>--- conflicted
+++ resolved
@@ -436,11 +436,7 @@
             raise Exception('ERROR: Weather data must either be called from sometime today or tomorrow relative to'
                             ' current simulation timestep.')
         if hour > 23 or hour < 0:
-<<<<<<< HEAD
-            raise Exception('ERROR: The hour of the day cannot exceed 24 or be less than 0')
-=======
             raise Exception('ERROR: The hour of the day cannot exceed 23 or be less than 0')
->>>>>>> 01984a9b
         try:
             if zone_ts > self.timestep_per_hour:
                 raise Exception(f'ERROR: The desired weather forecast timestep, [{zone_ts}] cannot exceed the subhourly'
